title: Elastic Winlogbeat (<=6.x) index pattern and field mapping
order: 20
backends:
  - es-qs
  - es-dsl
  - es-rule
  - kibana
  - kibana-ndjson
  - xpack-watcher
  - elastalert
  - elastalert-dsl
  - ee-outliers
logsources:
  windows:
    product: windows
    index: winlogbeat-*
  windows-application:
    product: windows
    service: application
    conditions:
      log_name: Application
  windows-security:
    product: windows
    service: security
    conditions:
      log_name: Security
  windows-system:
    product: windows
    service: system
    conditions:
      winlog.channel: System
  windows-sysmon:
    product: windows
    service: sysmon
    conditions:
      log_name: 'Microsoft-Windows-Sysmon/Operational'
  windows-powershell:
    product: windows
    service: powershell
    conditions:
      winlog.channel: 'Microsoft-Windows-PowerShell/Operational'
  windows-classicpowershell:
    product: windows
    service: powershell-classic
    conditions:
      winlog.channel: 'Windows PowerShell'
  windows-dns-server:
    product: windows
    service: dns-server
    conditions:
      log_name: 'DNS Server'
  windows-driver-framework:
    product: windows
    service: driver-framework
    conditions:
      log_name: 'Microsoft-Windows-DriverFrameworks-UserMode/Operational'
  windows-dhcp:
    product: windows
    service: dhcp
    conditions:
      log_name: 'Microsoft-Windows-DHCP-Server/Operational'
  windows-ntlm:
    product: windows
    service: ntlm
    conditions:
      log_name: 'Microsoft-Windows-NTLM/Operational'
  windows-defender:
    product: windows
    service: windefend
    conditions:
      log_name: 'Microsoft-Windows-Windows Defender/Operational'
  windows-applocker:
    product: windows
    service: applocker
    conditions:
      log_name:
        - 'Microsoft-Windows-AppLocker/MSI and Script'
        - 'Microsoft-Windows-AppLocker/EXE and DLL'
        - 'Microsoft-Windows-AppLocker/Packaged app-Deployment'
        - 'Microsoft-Windows-AppLocker/Packaged app-Execution'
  windows-firewall-advanced-security:
    product: windows
    service: firewall-as
    conditions:
      log_name: 'Microsoft-Windows-Windows Firewall With Advanced Security/Firewall'
  windows-bits-client:
    product: windows
    service: bits-client
    conditions:
      log_name: 'Microsoft-Windows-Bits-Client/Operational'
<<<<<<< HEAD
  windows-security-mitigations-kernel:
    product: windows
    service: security-mitigations-kernel
    conditions:
      log_name: 'Microsoft-Windows-Security-Mitigations/Kernel Mode'
=======
  windows-security-mitigations:
    product: windows
    service: security-mitigations
    conditions:
      log_name:
        - 'Microsoft-Windows-Security-Mitigations/Kernel Mode'
        - 'Microsoft-Windows-Security-Mitigations/User Mode'
>>>>>>> 7553a98b
defaultindex: winlogbeat-*
# Extract all field names with yq:
# yq -r '.detection | del(.condition) | map(keys) | .[][]' $(find sigma/rules/windows -name '*.yml') | sort -u | grep -v ^EventID$ | sed 's/^\(.*\)/    \1: event_data.\1/g'
# Keep EventID! Clean up the list afterwards!
fieldmappings:
  EventID: event_id
  AccessMask: event_data.AccessMask
  AccountName: event_data.AccountName
  AllowedToDelegateTo: event_data.AllowedToDelegateTo
  AttributeLDAPDisplayName: event_data.AttributeLDAPDisplayName
  AuditPolicyChanges: event_data.AuditPolicyChanges
  AuthenticationPackageName: event_data.AuthenticationPackageName
  CallingProcessName: event_data.CallingProcessName
  CallTrace: event_data.CallTrace
  Channel: winlog.channel
  CommandLine: event_data.CommandLine
  ComputerName: event_data.ComputerName
  CurrentDirectory: event_data.CurrentDirectory
  Description: event_data.Description
  DestinationHostname: event_data.DestinationHostname
  DestinationIp: event_data.DestinationIp
  DestinationIsIpv6: event_data.DestinationIsIpv6
  DestinationPort: event_data.DestinationPort
  Details: event_data.Details
  EngineVersion: event_data.EngineVersion
  EventType: event_data.EventType
  FailureCode: event_data.FailureCode
  FileName: event_data.FileName
  GrantedAccess: event_data.GrantedAccess
  GroupName: event_data.GroupName
  GroupSid: event_data.GroupSid
  Hashes: event_data.Hashes
  HiveName: event_data.HiveName
  HostVersion: event_data.HostVersion
  Image: event_data.Image
  ImageLoaded: event_data.ImageLoaded
  ImagePath: event_data.ImagePath
  Imphash: event_data.Imphash
  IpAddress: event_data.IpAddress
  KeyLength: event_data.KeyLength
  LogonProcessName: event_data.LogonProcessName
  LogonType: event_data.LogonType
  NewProcessName: event_data.NewProcessName
  ObjectClass: event_data.ObjectClass
  ObjectName: event_data.ObjectName
  ObjectType: event_data.ObjectType
  ObjectValueName: event_data.ObjectValueName
  ParentCommandLine: event_data.ParentCommandLine
  ParentProcessName: event_data.ParentProcessName
  ParentImage: event_data.ParentImage
  Path: event_data.Path
  PipeName: event_data.PipeName
  ProcessCommandLine: event_data.ProcessCommandLine
  ProcessName: event_data.ProcessName
  Product: event_data.Product
  Properties: event_data.Properties
  ScriptBlockText: winlog.event_data.ScriptBlockText
  SecurityID: event_data.SecurityID
  ServiceFileName: event_data.ServiceFileName
  ServiceName: event_data.ServiceName
  ShareName: event_data.ShareName
  Signature: event_data.Signature
  Source: event_data.Source
  SourceImage: event_data.SourceImage
  StartModule: event_data.StartModule
  Status: event_data.Status
  SubjectUserName: event_data.SubjectUserName
  SubjectUserSid: event_data.SubjectUserSid
  TargetFilename: event_data.TargetFilename
  TargetImage: event_data.TargetImage
  TargetObject: event_data.TargetObject
  TicketEncryptionType: event_data.TicketEncryptionType
  TicketOptions: event_data.TicketOptions
  User: event_data.User
  WorkstationName: event_data.WorkstationName<|MERGE_RESOLUTION|>--- conflicted
+++ resolved
@@ -88,13 +88,6 @@
     service: bits-client
     conditions:
       log_name: 'Microsoft-Windows-Bits-Client/Operational'
-<<<<<<< HEAD
-  windows-security-mitigations-kernel:
-    product: windows
-    service: security-mitigations-kernel
-    conditions:
-      log_name: 'Microsoft-Windows-Security-Mitigations/Kernel Mode'
-=======
   windows-security-mitigations:
     product: windows
     service: security-mitigations
@@ -102,7 +95,6 @@
       log_name:
         - 'Microsoft-Windows-Security-Mitigations/Kernel Mode'
         - 'Microsoft-Windows-Security-Mitigations/User Mode'
->>>>>>> 7553a98b
 defaultindex: winlogbeat-*
 # Extract all field names with yq:
 # yq -r '.detection | del(.condition) | map(keys) | .[][]' $(find sigma/rules/windows -name '*.yml') | sort -u | grep -v ^EventID$ | sed 's/^\(.*\)/    \1: event_data.\1/g'

--- conflicted
+++ resolved
@@ -125,13 +125,6 @@
     service: bits-client
     conditions:
       winlog.channel: 'Microsoft-Windows-Bits-Client/Operational'
-<<<<<<< HEAD
-  windows-security-mitigations-kernel:
-    product: windows
-    service: security-mitigations-kernel
-    conditions:
-      winlog.channel: 'Microsoft-Windows-Security-Mitigations/Kernel Mode'
-=======
   windows-security-mitigations:
     product: windows
     service: security-mitigations
@@ -139,7 +132,6 @@
       winlog.channel:
         - 'Microsoft-Windows-Security-Mitigations/Kernel Mode'
         - 'Microsoft-Windows-Security-Mitigations/User Mode'
->>>>>>> 7553a98b
 defaultindex: winlogbeat-*
 # Extract all field names with yq:
 # yq -r '.detection | del(.condition) | map(keys) | .[][]' $(find sigma/rules/windows -name '*.yml') | sort -u | grep -v ^EventID$ | sed 's/^\(.*\)/    \1: winlog.event_data.\1/g'

.PHONY: test test-rules test-sigmac test-sigma2attack
TMPOUT = $(shell tempfile||mktemp)
<<<<<<< HEAD
COVSCOPE = tools/sigma/*.py,tools/sigma/backends/*.py,tools/sigmac,tools/merge_sigma
export COVERAGE = coverage
test: clearcov test-rules test-sigmac test-merge build finish
=======
COVSCOPE = tools/sigma/*.py,tools/sigma/backends/*.py,tools/sigmac,tools/merge_sigma,tools/sigma2attack
test: clearcov test-rules test-sigmac test-merge test-sigma2attack build finish
>>>>>>> c71e10a7

clearcov:
	rm -f .coverage

finish:
	$(COVERAGE) report --fail-under=90
	rm -f $(TMPOUT)

test-rules:
	yamllint rules
	tests/test_rules.py
	tools/sigma-uuid -Ver rules/

test-sigmac:
<<<<<<< HEAD
	$(COVERAGE) run -a --include=$(COVSCOPE) tools/sigmac
	$(COVERAGE) run -a --include=$(COVSCOPE) tools/sigmac -h
	$(COVERAGE) run -a --include=$(COVSCOPE) tools/sigmac -l
	! $(COVERAGE) run -a --include=$(COVSCOPE) tools/sigmac -rvd -t es-qs rules/ > /dev/null
	! $(COVERAGE) run -a --include=$(COVSCOPE) tools/sigmac -rvdI -t es-qs rules/ > /dev/null
	$(COVERAGE) run -a --include=$(COVSCOPE) tools/sigmac -rvdI -t es-qs --shoot-yourself-in-the-foot rules/ > /dev/null
	$(COVERAGE) run -a --include=$(COVSCOPE) tools/sigmac -t es-qs -c winlogbeat tests/test-modifiers.yml > /dev/null
	$(COVERAGE) run -a --include=$(COVSCOPE) tools/sigmac -O rulecomment -rvdI -c tools/config/winlogbeat.yml -t es-qs rules/ > /dev/null
	$(COVERAGE) run -a --include=$(COVSCOPE) tools/sigmac -rvdI -t kibana -c tools/config/winlogbeat.yml rules/ > /dev/null
	$(COVERAGE) run -a --include=$(COVSCOPE) tools/sigmac -rvdI -t graylog rules/ > /dev/null
	$(COVERAGE) run -a --include=$(COVSCOPE) tools/sigmac -rvdI -t xpack-watcher -O email,index,webhook -c tools/config/winlogbeat.yml rules/ > /dev/null
	$(COVERAGE) run -a --include=$(COVSCOPE) tools/sigmac -rvdI -t elastalert -c tools/config/winlogbeat.yml -O alert_methods=http_post,email -O emails=test@test.invalid -O http_post_url=http://test.invalid rules/ > /dev/null
	$(COVERAGE) run -a --include=$(COVSCOPE) tools/sigmac -rvdI -t elastalert-dsl -c tools/config/winlogbeat.yml -O alert_methods=http_post,email -O emails=test@test.invalid -O http_post_url=http://test.invalid rules/ > /dev/null
	! $(COVERAGE) run -a --include=$(COVSCOPE) tools/sigmac -rvdI -t splunk rules/ > /dev/null
	$(COVERAGE) run -a --include=$(COVSCOPE) tools/sigmac -rvdI -t splunk -c tools/config/splunk-windows-index.yml rules/ > /dev/null
	$(COVERAGE) run -a --include=$(COVSCOPE) tools/sigmac -rvdI -t splunkxml -c tools/config/splunk-windows.yml rules/ > /dev/null
	$(COVERAGE) run -a --include=$(COVSCOPE) tools/sigmac -rvdI -t logpoint -c tools/config/logpoint-windows.yml rules/ > /dev/null
	$(COVERAGE) run -a --include=$(COVSCOPE) tools/sigmac -rvdI -t wdatp rules/ > /dev/null
	$(COVERAGE) run -a --include=$(COVSCOPE) tools/sigmac -rvdI -t ala rules/ > /dev/null
	$(COVERAGE) run -a --include=$(COVSCOPE) tools/sigmac -rvdI -t ala --backend-config tests/backend_config.yml rules/windows/process_creation/ > /dev/null
	$(COVERAGE) run -a --include=$(COVSCOPE) tools/sigmac -rvdI -t es-dsl -c tools/config/winlogbeat.yml rules/ > /dev/null
	$(COVERAGE) run -a --include=$(COVSCOPE) tools/sigmac -rvdI -t powershell -c tools/config/powershell.yml -Ocsv rules/ > /dev/null
	$(COVERAGE) run -a --include=$(COVSCOPE) tools/sigmac -rvdI -t arcsight -c tools/config/arcsight.yml rules/ > /dev/null
	$(COVERAGE) run -a --include=$(COVSCOPE) tools/sigmac -rvdI -t qradar -c tools/config/qradar.yml rules/ > /dev/null
	$(COVERAGE) run -a --include=$(COVSCOPE) tools/sigmac -rvdI -t qualys -c tools/config/qualys.yml rules/ > /dev/null
	$(COVERAGE) run -a --include=$(COVSCOPE) tools/sigmac -rvdI -t netwitness -c tools/config/netwitness.yml rules/ > /dev/null
	$(COVERAGE) run -a --include=$(COVSCOPE) tools/sigmac -rvdI -t sumologic -O rulecomment -c tools/config/sumologic.yml rules/ > /dev/null
	$(COVERAGE) run -a --include=$(COVSCOPE) tools/sigmac -rvdI -t splunk -c tools/config/splunk-windows-index.yml -f 'level>=high,level<=critical,status=stable,logsource=windows,tag=attack.execution' rules/ > /dev/null
	! $(COVERAGE) run -a --include=$(COVSCOPE) tools/sigmac -rvdI -t splunk -c tools/config/splunk-windows-index.yml -f 'level>=high,level<=critical,status=xstable,logsource=windows' rules/ > /dev/null
	! $(COVERAGE) run -a --include=$(COVSCOPE) tools/sigmac -rvdI -t splunk -c tools/config/splunk-windows-index.yml -f 'level>=high,level<=xcritical,status=stable,logsource=windows' rules/ > /dev/null
	$(COVERAGE) run -a --include=$(COVSCOPE) tools/sigmac -rvdI -t splunk -c tools/config/splunk-windows-index.yml -f 'level=critical' rules/ > /dev/null
	! $(COVERAGE) run -a --include=$(COVSCOPE) tools/sigmac -rvdI -t splunk -c tools/config/splunk-windows-index.yml -f 'level=xcritical' rules/ > /dev/null
	! $(COVERAGE) run -a --include=$(COVSCOPE) tools/sigmac -rvdI -t splunk -c tools/config/splunk-windows-index.yml -f 'foo=bar' rules/ > /dev/null
	$(COVERAGE) run -a --include=$(COVSCOPE) tools/sigmac -rvdI -c tools/config/logstash-windows.yml -t es-qs rules/ > /dev/null
	$(COVERAGE) run -a --include=$(COVSCOPE) tools/sigmac -rvdI -c sysmon -c logstash-windows -t es-qs rules/ > /dev/null
	! $(COVERAGE) run -a --include=$(COVSCOPE) tools/sigmac -rvdI -c sysmon -c logstash-windows -t splunk rules/ > /dev/null
	! $(COVERAGE) run -a --include=$(COVSCOPE) tools/sigmac -rvdI -c tools/config/logstash-windows.yml -c tools/config/generic/sysmon.yml -t es-qs rules/ > /dev/null
	$(COVERAGE) run -a --include=$(COVSCOPE) tools/sigmac -rvdI -c tools/config/logstash-linux.yml -t es-qs rules/ > /dev/null
	$(COVERAGE) run -a --include=$(COVSCOPE) tools/sigmac -rvdI -c tools/config/logstash-windows.yml -t kibana rules/ > /dev/null
	$(COVERAGE) run -a --include=$(COVSCOPE) tools/sigmac -rvdI -c tools/config/logstash-windows.yml -Ooutput=curl -t kibana rules/ > /dev/null
	$(COVERAGE) run -a --include=$(COVSCOPE) tools/sigmac -rvdI -c tools/config/logstash-linux.yml -t kibana rules/ > /dev/null
	$(COVERAGE) run -a --include=$(COVSCOPE) tools/sigmac -rvdI -c tools/config/logstash-linux.yml -Ooutput=curl -t kibana rules/ > /dev/null
	$(COVERAGE) run -a --include=$(COVSCOPE) tools/sigmac -rvdI -c tools/config/logstash-windows.yml -t xpack-watcher rules/ > /dev/null
	$(COVERAGE) run -a --include=$(COVSCOPE) tools/sigmac -rvdI -c tools/config/logstash-linux.yml -t xpack-watcher rules/ > /dev/null
	$(COVERAGE) run -a --include=$(COVSCOPE) tools/sigmac -rvdI -c tools/config/filebeat-defaultindex.yml -t xpack-watcher rules/ > /dev/null
	$(COVERAGE) run -a --include=$(COVSCOPE) tools/sigmac -rvdI -c tools/config/splunk-windows.yml -t splunk rules/ > /dev/null
	$(COVERAGE) run -a --include=$(COVSCOPE) tools/sigmac -rvdI -c tools/config/generic/sysmon.yml -c tools/config/splunk-windows.yml -t splunk rules/ > /dev/null
	$(COVERAGE) run -a --include=$(COVSCOPE) tools/sigmac -rvdI -t grep rules/ > /dev/null
	$(COVERAGE) run -a --include=$(COVSCOPE) tools/sigmac -rvdI -t fieldlist rules/ > /dev/null
	$(COVERAGE) run -a --include=$(COVSCOPE) tools/sigmac -t xpack-watcher -c tools/config/winlogbeat.yml -O output=plain -O es=es -O foobar rules/windows/builtin/win_susp_failed_logons_single_source.yml > /dev/null
	$(COVERAGE) run -a --include=$(COVSCOPE) tools/sigmac -t kibana -c tests/config-multiple_mapping.yml -c tests/config-multiple_mapping-2.yml tests/mapping-conditional-multi.yml > /dev/null
	$(COVERAGE) run -a --include=$(COVSCOPE) tools/sigmac -t xpack-watcher -c tools/config/winlogbeat.yml -O output=json -O es=es -O foobar rules/windows/builtin/win_susp_failed_logons_single_source.yml > /dev/null
	$(COVERAGE) run -a --include=$(COVSCOPE) tools/sigmac -t es-qs -c tools/config/winlogbeat.yml -o $(TMPOUT) - < tests/collection_repeat.yml > /dev/null
	! $(COVERAGE) run -a --include=$(COVSCOPE)  tools/sigmac -t xpack-watcher -c tools/config/winlogbeat.yml -O output=foobar -O es=es -O foobar rules/windows/builtin/win_susp_failed_logons_single_source.yml > /dev/null
	! $(COVERAGE) run -a --include=$(COVSCOPE) tools/sigmac -t es-qs -c tools/config/winlogbeat.yml tests/not_existing.yml > /dev/null
	! $(COVERAGE) run -a --include=$(COVSCOPE) tools/sigmac -t es-qs -c tools/config/winlogbeat.yml tests/invalid_yaml.yml > /dev/null
	! $(COVERAGE) run -a --include=$(COVSCOPE) tools/sigmac -t es-qs -c tools/config/winlogbeat.yml tests/invalid_sigma-no_identifiers.yml > /dev/null
	! $(COVERAGE) run -a --include=$(COVSCOPE) tools/sigmac -t es-qs -c tools/config/winlogbeat.yml tests/invalid_sigma-no_condition.yml > /dev/null
	! $(COVERAGE) run -a --include=$(COVSCOPE) tools/sigmac -t es-qs -c tools/config/winlogbeat.yml tests/invalid_sigma-invalid_identifier_reference.yml > /dev/null
	! $(COVERAGE) run -a --include=$(COVSCOPE) tools/sigmac -t es-qs -c tools/config/winlogbeat.yml tests/invalid_sigma-invalid_aggregation.yml > /dev/null
	! $(COVERAGE) run -a --include=$(COVSCOPE) tools/sigmac -t es-qs -c tools/config/winlogbeat.yml tests/invalid_sigma-wrong_identifier_definition.yml > /dev/null
	! $(COVERAGE) run -a --include=$(COVSCOPE) tools/sigmac -t es-qs -c tools/config/winlogbeat.yml rules/windows/builtin/win_susp_failed_logons_single_source.yml
	! $(COVERAGE) run -a --include=$(COVSCOPE) tools/sigmac -t es-qs -c tools/config/winlogbeat.yml -o /not_possible rules/windows/sysmon/sysmon_mimikatz_detection_lsass.yml
	! $(COVERAGE) run -a --include=$(COVSCOPE) tools/sigmac -t es-qs -c not_existing rules/windows/sysmon/sysmon_mimikatz_detection_lsass.yml
	! $(COVERAGE) run -a --include=$(COVSCOPE) tools/sigmac -t es-qs -c tests/invalid_yaml.yml rules/windows/sysmon/sysmon_mimikatz_detection_lsass.yml
	! $(COVERAGE) run -a --include=$(COVSCOPE) tools/sigmac -t es-qs -c tests/invalid_config.yml rules/windows/sysmon/sysmon_mimikatz_detection_lsass.yml
=======
	coverage run -a --include=$(COVSCOPE) tools/sigmac
	coverage run -a --include=$(COVSCOPE) tools/sigmac -h
	coverage run -a --include=$(COVSCOPE) tools/sigmac -l
	! coverage run -a --include=$(COVSCOPE) tools/sigmac -rvd -t es-qs rules/ > /dev/null
	! coverage run -a --include=$(COVSCOPE) tools/sigmac -rvdI -t es-qs rules/ > /dev/null
	coverage run -a --include=$(COVSCOPE) tools/sigmac -rvdI -t es-qs --shoot-yourself-in-the-foot rules/ > /dev/null
	coverage run -a --include=$(COVSCOPE) tools/sigmac -t es-qs -c winlogbeat tests/test-modifiers.yml > /dev/null
	coverage run -a --include=$(COVSCOPE) tools/sigmac -O rulecomment -rvdI -c tools/config/winlogbeat.yml -t es-qs rules/ > /dev/null
	coverage run -a --include=$(COVSCOPE) tools/sigmac -rvdI -t kibana -c tools/config/winlogbeat.yml rules/ > /dev/null
	coverage run -a --include=$(COVSCOPE) tools/sigmac -rvdI -t graylog rules/ > /dev/null
	coverage run -a --include=$(COVSCOPE) tools/sigmac -rvdI -t xpack-watcher -O email,index,webhook -c tools/config/winlogbeat.yml rules/ > /dev/null
	coverage run -a --include=$(COVSCOPE) tools/sigmac -rvdI -t elastalert -c tools/config/winlogbeat.yml -O alert_methods=http_post,email -O emails=test@test.invalid -O http_post_url=http://test.invalid rules/ > /dev/null
	coverage run -a --include=$(COVSCOPE) tools/sigmac -rvdI -t elastalert-dsl -c tools/config/winlogbeat.yml -O alert_methods=http_post,email -O emails=test@test.invalid -O http_post_url=http://test.invalid rules/ > /dev/null
	! coverage run -a --include=$(COVSCOPE) tools/sigmac -rvdI -t splunk rules/ > /dev/null
	coverage run -a --include=$(COVSCOPE) tools/sigmac -rvdI -t splunk -c tools/config/splunk-windows-index.yml rules/ > /dev/null
	coverage run -a --include=$(COVSCOPE) tools/sigmac -rvdI -t splunkxml -c tools/config/splunk-windows.yml rules/ > /dev/null
	coverage run -a --include=$(COVSCOPE) tools/sigmac -rvdI -t logpoint -c tools/config/logpoint-windows.yml rules/ > /dev/null
	coverage run -a --include=$(COVSCOPE) tools/sigmac -rvdI -t mdatp rules/ > /dev/null
	coverage run -a --include=$(COVSCOPE) tools/sigmac -rvdI -t ala rules/ > /dev/null
	coverage run -a --include=$(COVSCOPE) tools/sigmac -rvdI -t ala-rule rules/ > /dev/null
	coverage run -a --include=$(COVSCOPE) tools/sigmac -rvdI -t ala --backend-config tests/backend_config.yml rules/windows/process_creation/ > /dev/null
	coverage run -a --include=$(COVSCOPE) tools/sigmac -rvdI -t es-dsl -c tools/config/winlogbeat.yml rules/ > /dev/null
	coverage run -a --include=$(COVSCOPE) tools/sigmac -rvdI -t es-rule -c tools/config/winlogbeat.yml rules/ > /dev/null
	coverage run -a --include=$(COVSCOPE) tools/sigmac -rvdI -t powershell -c tools/config/powershell.yml -Ocsv rules/ > /dev/null
	coverage run -a --include=$(COVSCOPE) tools/sigmac -rvdI -t arcsight -c tools/config/arcsight.yml rules/ > /dev/null
	coverage run -a --include=$(COVSCOPE) tools/sigmac -rvdI -t arcsight-esm -c tools/config/arcsight.yml rules/ > /dev/null
	coverage run -a --include=$(COVSCOPE) tools/sigmac -rvdI -t qradar -c tools/config/qradar.yml rules/ > /dev/null
	coverage run -a --include=$(COVSCOPE) tools/sigmac -rvdI -t limacharlie -c tools/config/limacharlie.yml rules/ > /dev/null
	coverage run -a --include=$(COVSCOPE) tools/sigmac -rvdI -t carbonblack -c tools/config/carbon-black.yml rules/ > /dev/null
	coverage run -a --include=$(COVSCOPE) tools/sigmac -rvdI -t qualys -c tools/config/qualys.yml rules/ > /dev/null
	coverage run -a --include=$(COVSCOPE) tools/sigmac -rvdI -t netwitness -c tools/config/netwitness.yml rules/ > /dev/null
	coverage run -a --include=$(COVSCOPE) tools/sigmac -rvdI -t sumologic -O rulecomment -c tools/config/sumologic.yml rules/ > /dev/null
	coverage run -a --include=$(COVSCOPE) tools/sigmac -rvdI -t sql -c sysmon rules/ > /dev/null
	coverage run -a --include=$(COVSCOPE) tools/sigmac -rvdI -t logiq -c sysmon rules/ > /dev/null
	coverage run -a --include=$(COVSCOPE) tools/sigmac -rvdI -t splunk -c tools/config/splunk-windows-index.yml -f 'level>=high,level<=critical,status=stable,logsource=windows,tag=attack.execution' rules/ > /dev/null
	! coverage run -a --include=$(COVSCOPE) tools/sigmac -rvdI -t splunk -c tools/config/splunk-windows-index.yml -f 'level>=high,level<=critical,status=xstable,logsource=windows' rules/ > /dev/null
	! coverage run -a --include=$(COVSCOPE) tools/sigmac -rvdI -t splunk -c tools/config/splunk-windows-index.yml -f 'level>=high,level<=xcritical,status=stable,logsource=windows' rules/ > /dev/null
	coverage run -a --include=$(COVSCOPE) tools/sigmac -rvdI -t splunk -c tools/config/splunk-windows-index.yml -f 'level=critical' rules/ > /dev/null
	! coverage run -a --include=$(COVSCOPE) tools/sigmac -rvdI -t splunk -c tools/config/splunk-windows-index.yml -f 'level=xcritical' rules/ > /dev/null
	! coverage run -a --include=$(COVSCOPE) tools/sigmac -rvdI -t splunk -c tools/config/splunk-windows-index.yml -f 'foo=bar' rules/ > /dev/null
	coverage run -a --include=$(COVSCOPE) tools/sigmac -rvdI -c tools/config/logstash-windows.yml -t es-qs rules/ > /dev/null
	coverage run -a --include=$(COVSCOPE) tools/sigmac -rvdI -c ecs-proxy -t es-qs rules/proxy > /dev/null
	coverage run -a --include=$(COVSCOPE) tools/sigmac -rvdI -c sysmon -c logstash-windows -t es-qs rules/ > /dev/null
	! coverage run -a --include=$(COVSCOPE) tools/sigmac -rvdI -c sysmon -c logstash-windows -t splunk rules/ > /dev/null
	! coverage run -a --include=$(COVSCOPE) tools/sigmac -rvdI -c tools/config/logstash-windows.yml -c tools/config/generic/sysmon.yml -t es-qs rules/ > /dev/null
	coverage run -a --include=$(COVSCOPE) tools/sigmac -rvdI -c tools/config/logstash-linux.yml -t es-qs rules/ > /dev/null
	coverage run -a --include=$(COVSCOPE) tools/sigmac -rvdI -c tools/config/logstash-windows.yml -t kibana rules/ > /dev/null
	coverage run -a --include=$(COVSCOPE) tools/sigmac -rvdI -c tools/config/logstash-windows.yml -Ooutput=curl -t kibana rules/ > /dev/null
	coverage run -a --include=$(COVSCOPE) tools/sigmac -rvdI -c tools/config/logstash-linux.yml -t kibana rules/ > /dev/null
	coverage run -a --include=$(COVSCOPE) tools/sigmac -rvdI -c tools/config/logstash-linux.yml -Ooutput=curl -t kibana rules/ > /dev/null
	coverage run -a --include=$(COVSCOPE) tools/sigmac -rvdI -c tools/config/logstash-windows.yml -t xpack-watcher rules/ > /dev/null
	coverage run -a --include=$(COVSCOPE) tools/sigmac -rvdI -c tools/config/logstash-linux.yml -t xpack-watcher rules/ > /dev/null
	coverage run -a --include=$(COVSCOPE) tools/sigmac -rvdI -c tools/config/filebeat-defaultindex.yml -t xpack-watcher rules/ > /dev/null
	coverage run -a --include=$(COVSCOPE) tools/sigmac -rvdI -c tools/config/splunk-windows.yml -t splunk rules/ > /dev/null
	coverage run -a --include=$(COVSCOPE) tools/sigmac -rvdI -c tools/config/generic/sysmon.yml -c tools/config/splunk-windows.yml -t splunk rules/ > /dev/null
	coverage run -a --include=$(COVSCOPE) tools/sigmac -rvdI -t grep rules/ > /dev/null
	coverage run -a --include=$(COVSCOPE) tools/sigmac -rvdI -t fieldlist rules/ > /dev/null
	coverage run -a --include=$(COVSCOPE) tools/sigmac -t xpack-watcher -c tools/config/winlogbeat.yml -O output=plain -O es=es -O foobar rules/windows/builtin/win_susp_failed_logons_single_source.yml > /dev/null
	coverage run -a --include=$(COVSCOPE) tools/sigmac -t kibana -c tests/config-multiple_mapping.yml -c tests/config-multiple_mapping-2.yml tests/mapping-conditional-multi.yml > /dev/null
	coverage run -a --include=$(COVSCOPE) tools/sigmac -t xpack-watcher -c tools/config/winlogbeat.yml -O output=json -O es=es -O foobar rules/windows/builtin/win_susp_failed_logons_single_source.yml > /dev/null
	coverage run -a --include=$(COVSCOPE) tools/sigmac -t es-qs -c tools/config/winlogbeat.yml -o $(TMPOUT) - < tests/collection_repeat.yml > /dev/null
	! coverage run -a --include=$(COVSCOPE)  tools/sigmac -t xpack-watcher -c tools/config/winlogbeat.yml -O output=foobar -O es=es -O foobar rules/windows/builtin/win_susp_failed_logons_single_source.yml > /dev/null
	! coverage run -a --include=$(COVSCOPE) tools/sigmac -t es-qs -c tools/config/winlogbeat.yml tests/not_existing.yml > /dev/null
	! coverage run -a --include=$(COVSCOPE) tools/sigmac -t es-qs -c tools/config/winlogbeat.yml tests/invalid_yaml.yml > /dev/null
	! coverage run -a --include=$(COVSCOPE) tools/sigmac -t es-qs -c tools/config/winlogbeat.yml tests/invalid_sigma-no_identifiers.yml > /dev/null
	! coverage run -a --include=$(COVSCOPE) tools/sigmac -t es-qs -c tools/config/winlogbeat.yml tests/invalid_sigma-no_condition.yml > /dev/null
	! coverage run -a --include=$(COVSCOPE) tools/sigmac -t es-qs -c tools/config/winlogbeat.yml tests/invalid_sigma-invalid_identifier_reference.yml > /dev/null
	! coverage run -a --include=$(COVSCOPE) tools/sigmac -t es-qs -c tools/config/winlogbeat.yml tests/invalid_sigma-invalid_aggregation.yml > /dev/null
	! coverage run -a --include=$(COVSCOPE) tools/sigmac -t es-qs -c tools/config/winlogbeat.yml tests/invalid_sigma-wrong_identifier_definition.yml > /dev/null
	! coverage run -a --include=$(COVSCOPE) tools/sigmac -t es-qs -c tools/config/winlogbeat.yml rules/windows/builtin/win_susp_failed_logons_single_source.yml
	! coverage run -a --include=$(COVSCOPE) tools/sigmac -t es-qs -c tools/config/winlogbeat.yml -o /not_possible rules/windows/sysmon/sysmon_mimikatz_detection_lsass.yml
	! coverage run -a --include=$(COVSCOPE) tools/sigmac -t es-qs -c not_existing rules/windows/sysmon/sysmon_mimikatz_detection_lsass.yml
	! coverage run -a --include=$(COVSCOPE) tools/sigmac -t es-qs -c tests/invalid_yaml.yml rules/windows/sysmon/sysmon_mimikatz_detection_lsass.yml
	! coverage run -a --include=$(COVSCOPE) tools/sigmac -t es-qs -c tests/invalid_config.yml rules/windows/sysmon/sysmon_mimikatz_detection_lsass.yml
>>>>>>> c71e10a7

test-merge:
	tests/test-merge.sh
	! $(COVERAGE) run -a --include=$(COVSCOPE) tools/merge_sigma tests/not_existing.yml > /dev/null

test-backend-es-qs:
	tests/test-backend-es-qs.py

test-sigma2attack:
	coverage run -a --include=$(COVSCOPE) tools/sigma2attack

build: tools/sigmac tools/merge_sigma tools/sigma/*.py tools/setup.py tools/setup.cfg
	cd tools && python3 setup.py bdist_wheel sdist

upload-test: build
	twine upload --repository-url https://test.pypi.org/legacy/ tools/dist/*

upload: build
	twine upload tools/dist/*

clean:
	cd tools; rm -fr build dist Sigma.egg-info
	find tools/ -type d -name __pycache__ -exec rm -fr {} \;<|MERGE_RESOLUTION|>--- conflicted
+++ resolved
@@ -1,13 +1,8 @@
 .PHONY: test test-rules test-sigmac test-sigma2attack
 TMPOUT = $(shell tempfile||mktemp)
-<<<<<<< HEAD
-COVSCOPE = tools/sigma/*.py,tools/sigma/backends/*.py,tools/sigmac,tools/merge_sigma
+COVSCOPE = tools/sigma/*.py,tools/sigma/backends/*.py,tools/sigmac,tools/merge_sigma,tools/sigma2attack
 export COVERAGE = coverage
-test: clearcov test-rules test-sigmac test-merge build finish
-=======
-COVSCOPE = tools/sigma/*.py,tools/sigma/backends/*.py,tools/sigmac,tools/merge_sigma,tools/sigma2attack
 test: clearcov test-rules test-sigmac test-merge test-sigma2attack build finish
->>>>>>> c71e10a7
 
 clearcov:
 	rm -f .coverage
@@ -22,7 +17,6 @@
 	tools/sigma-uuid -Ver rules/
 
 test-sigmac:
-<<<<<<< HEAD
 	$(COVERAGE) run -a --include=$(COVSCOPE) tools/sigmac
 	$(COVERAGE) run -a --include=$(COVSCOPE) tools/sigmac -h
 	$(COVERAGE) run -a --include=$(COVSCOPE) tools/sigmac -l
@@ -40,16 +34,23 @@
 	$(COVERAGE) run -a --include=$(COVSCOPE) tools/sigmac -rvdI -t splunk -c tools/config/splunk-windows-index.yml rules/ > /dev/null
 	$(COVERAGE) run -a --include=$(COVSCOPE) tools/sigmac -rvdI -t splunkxml -c tools/config/splunk-windows.yml rules/ > /dev/null
 	$(COVERAGE) run -a --include=$(COVSCOPE) tools/sigmac -rvdI -t logpoint -c tools/config/logpoint-windows.yml rules/ > /dev/null
-	$(COVERAGE) run -a --include=$(COVSCOPE) tools/sigmac -rvdI -t wdatp rules/ > /dev/null
+	$(COVERAGE) run -a --include=$(COVSCOPE) tools/sigmac -rvdI -t mdatp rules/ > /dev/null
 	$(COVERAGE) run -a --include=$(COVSCOPE) tools/sigmac -rvdI -t ala rules/ > /dev/null
+	$(COVERAGE) run -a --include=$(COVSCOPE) tools/sigmac -rvdI -t ala-rule rules/ > /dev/null
 	$(COVERAGE) run -a --include=$(COVSCOPE) tools/sigmac -rvdI -t ala --backend-config tests/backend_config.yml rules/windows/process_creation/ > /dev/null
 	$(COVERAGE) run -a --include=$(COVSCOPE) tools/sigmac -rvdI -t es-dsl -c tools/config/winlogbeat.yml rules/ > /dev/null
+	$(COVERAGE) run -a --include=$(COVSCOPE) tools/sigmac -rvdI -t es-rule -c tools/config/winlogbeat.yml rules/ > /dev/null
 	$(COVERAGE) run -a --include=$(COVSCOPE) tools/sigmac -rvdI -t powershell -c tools/config/powershell.yml -Ocsv rules/ > /dev/null
 	$(COVERAGE) run -a --include=$(COVSCOPE) tools/sigmac -rvdI -t arcsight -c tools/config/arcsight.yml rules/ > /dev/null
+	$(COVERAGE) run -a --include=$(COVSCOPE) tools/sigmac -rvdI -t arcsight-esm -c tools/config/arcsight.yml rules/ > /dev/null
 	$(COVERAGE) run -a --include=$(COVSCOPE) tools/sigmac -rvdI -t qradar -c tools/config/qradar.yml rules/ > /dev/null
+	$(COVERAGE) run -a --include=$(COVSCOPE) tools/sigmac -rvdI -t limacharlie -c tools/config/limacharlie.yml rules/ > /dev/null
+	$(COVERAGE) run -a --include=$(COVSCOPE) tools/sigmac -rvdI -t carbonblack -c tools/config/carbon-black.yml rules/ > /dev/null
 	$(COVERAGE) run -a --include=$(COVSCOPE) tools/sigmac -rvdI -t qualys -c tools/config/qualys.yml rules/ > /dev/null
 	$(COVERAGE) run -a --include=$(COVSCOPE) tools/sigmac -rvdI -t netwitness -c tools/config/netwitness.yml rules/ > /dev/null
 	$(COVERAGE) run -a --include=$(COVSCOPE) tools/sigmac -rvdI -t sumologic -O rulecomment -c tools/config/sumologic.yml rules/ > /dev/null
+	$(COVERAGE) run -a --include=$(COVSCOPE) tools/sigmac -rvdI -t sql -c sysmon rules/ > /dev/null
+	$(COVERAGE) run -a --include=$(COVSCOPE) tools/sigmac -rvdI -t logiq -c sysmon rules/ > /dev/null
 	$(COVERAGE) run -a --include=$(COVSCOPE) tools/sigmac -rvdI -t splunk -c tools/config/splunk-windows-index.yml -f 'level>=high,level<=critical,status=stable,logsource=windows,tag=attack.execution' rules/ > /dev/null
 	! $(COVERAGE) run -a --include=$(COVSCOPE) tools/sigmac -rvdI -t splunk -c tools/config/splunk-windows-index.yml -f 'level>=high,level<=critical,status=xstable,logsource=windows' rules/ > /dev/null
 	! $(COVERAGE) run -a --include=$(COVSCOPE) tools/sigmac -rvdI -t splunk -c tools/config/splunk-windows-index.yml -f 'level>=high,level<=xcritical,status=stable,logsource=windows' rules/ > /dev/null
@@ -57,6 +58,7 @@
 	! $(COVERAGE) run -a --include=$(COVSCOPE) tools/sigmac -rvdI -t splunk -c tools/config/splunk-windows-index.yml -f 'level=xcritical' rules/ > /dev/null
 	! $(COVERAGE) run -a --include=$(COVSCOPE) tools/sigmac -rvdI -t splunk -c tools/config/splunk-windows-index.yml -f 'foo=bar' rules/ > /dev/null
 	$(COVERAGE) run -a --include=$(COVSCOPE) tools/sigmac -rvdI -c tools/config/logstash-windows.yml -t es-qs rules/ > /dev/null
+	$(COVERAGE) run -a --include=$(COVSCOPE) tools/sigmac -rvdI -c ecs-proxy -t es-qs rules/proxy > /dev/null
 	$(COVERAGE) run -a --include=$(COVSCOPE) tools/sigmac -rvdI -c sysmon -c logstash-windows -t es-qs rules/ > /dev/null
 	! $(COVERAGE) run -a --include=$(COVSCOPE) tools/sigmac -rvdI -c sysmon -c logstash-windows -t splunk rules/ > /dev/null
 	! $(COVERAGE) run -a --include=$(COVSCOPE) tools/sigmac -rvdI -c tools/config/logstash-windows.yml -c tools/config/generic/sysmon.yml -t es-qs rules/ > /dev/null
@@ -89,82 +91,6 @@
 	! $(COVERAGE) run -a --include=$(COVSCOPE) tools/sigmac -t es-qs -c not_existing rules/windows/sysmon/sysmon_mimikatz_detection_lsass.yml
 	! $(COVERAGE) run -a --include=$(COVSCOPE) tools/sigmac -t es-qs -c tests/invalid_yaml.yml rules/windows/sysmon/sysmon_mimikatz_detection_lsass.yml
 	! $(COVERAGE) run -a --include=$(COVSCOPE) tools/sigmac -t es-qs -c tests/invalid_config.yml rules/windows/sysmon/sysmon_mimikatz_detection_lsass.yml
-=======
-	coverage run -a --include=$(COVSCOPE) tools/sigmac
-	coverage run -a --include=$(COVSCOPE) tools/sigmac -h
-	coverage run -a --include=$(COVSCOPE) tools/sigmac -l
-	! coverage run -a --include=$(COVSCOPE) tools/sigmac -rvd -t es-qs rules/ > /dev/null
-	! coverage run -a --include=$(COVSCOPE) tools/sigmac -rvdI -t es-qs rules/ > /dev/null
-	coverage run -a --include=$(COVSCOPE) tools/sigmac -rvdI -t es-qs --shoot-yourself-in-the-foot rules/ > /dev/null
-	coverage run -a --include=$(COVSCOPE) tools/sigmac -t es-qs -c winlogbeat tests/test-modifiers.yml > /dev/null
-	coverage run -a --include=$(COVSCOPE) tools/sigmac -O rulecomment -rvdI -c tools/config/winlogbeat.yml -t es-qs rules/ > /dev/null
-	coverage run -a --include=$(COVSCOPE) tools/sigmac -rvdI -t kibana -c tools/config/winlogbeat.yml rules/ > /dev/null
-	coverage run -a --include=$(COVSCOPE) tools/sigmac -rvdI -t graylog rules/ > /dev/null
-	coverage run -a --include=$(COVSCOPE) tools/sigmac -rvdI -t xpack-watcher -O email,index,webhook -c tools/config/winlogbeat.yml rules/ > /dev/null
-	coverage run -a --include=$(COVSCOPE) tools/sigmac -rvdI -t elastalert -c tools/config/winlogbeat.yml -O alert_methods=http_post,email -O emails=test@test.invalid -O http_post_url=http://test.invalid rules/ > /dev/null
-	coverage run -a --include=$(COVSCOPE) tools/sigmac -rvdI -t elastalert-dsl -c tools/config/winlogbeat.yml -O alert_methods=http_post,email -O emails=test@test.invalid -O http_post_url=http://test.invalid rules/ > /dev/null
-	! coverage run -a --include=$(COVSCOPE) tools/sigmac -rvdI -t splunk rules/ > /dev/null
-	coverage run -a --include=$(COVSCOPE) tools/sigmac -rvdI -t splunk -c tools/config/splunk-windows-index.yml rules/ > /dev/null
-	coverage run -a --include=$(COVSCOPE) tools/sigmac -rvdI -t splunkxml -c tools/config/splunk-windows.yml rules/ > /dev/null
-	coverage run -a --include=$(COVSCOPE) tools/sigmac -rvdI -t logpoint -c tools/config/logpoint-windows.yml rules/ > /dev/null
-	coverage run -a --include=$(COVSCOPE) tools/sigmac -rvdI -t mdatp rules/ > /dev/null
-	coverage run -a --include=$(COVSCOPE) tools/sigmac -rvdI -t ala rules/ > /dev/null
-	coverage run -a --include=$(COVSCOPE) tools/sigmac -rvdI -t ala-rule rules/ > /dev/null
-	coverage run -a --include=$(COVSCOPE) tools/sigmac -rvdI -t ala --backend-config tests/backend_config.yml rules/windows/process_creation/ > /dev/null
-	coverage run -a --include=$(COVSCOPE) tools/sigmac -rvdI -t es-dsl -c tools/config/winlogbeat.yml rules/ > /dev/null
-	coverage run -a --include=$(COVSCOPE) tools/sigmac -rvdI -t es-rule -c tools/config/winlogbeat.yml rules/ > /dev/null
-	coverage run -a --include=$(COVSCOPE) tools/sigmac -rvdI -t powershell -c tools/config/powershell.yml -Ocsv rules/ > /dev/null
-	coverage run -a --include=$(COVSCOPE) tools/sigmac -rvdI -t arcsight -c tools/config/arcsight.yml rules/ > /dev/null
-	coverage run -a --include=$(COVSCOPE) tools/sigmac -rvdI -t arcsight-esm -c tools/config/arcsight.yml rules/ > /dev/null
-	coverage run -a --include=$(COVSCOPE) tools/sigmac -rvdI -t qradar -c tools/config/qradar.yml rules/ > /dev/null
-	coverage run -a --include=$(COVSCOPE) tools/sigmac -rvdI -t limacharlie -c tools/config/limacharlie.yml rules/ > /dev/null
-	coverage run -a --include=$(COVSCOPE) tools/sigmac -rvdI -t carbonblack -c tools/config/carbon-black.yml rules/ > /dev/null
-	coverage run -a --include=$(COVSCOPE) tools/sigmac -rvdI -t qualys -c tools/config/qualys.yml rules/ > /dev/null
-	coverage run -a --include=$(COVSCOPE) tools/sigmac -rvdI -t netwitness -c tools/config/netwitness.yml rules/ > /dev/null
-	coverage run -a --include=$(COVSCOPE) tools/sigmac -rvdI -t sumologic -O rulecomment -c tools/config/sumologic.yml rules/ > /dev/null
-	coverage run -a --include=$(COVSCOPE) tools/sigmac -rvdI -t sql -c sysmon rules/ > /dev/null
-	coverage run -a --include=$(COVSCOPE) tools/sigmac -rvdI -t logiq -c sysmon rules/ > /dev/null
-	coverage run -a --include=$(COVSCOPE) tools/sigmac -rvdI -t splunk -c tools/config/splunk-windows-index.yml -f 'level>=high,level<=critical,status=stable,logsource=windows,tag=attack.execution' rules/ > /dev/null
-	! coverage run -a --include=$(COVSCOPE) tools/sigmac -rvdI -t splunk -c tools/config/splunk-windows-index.yml -f 'level>=high,level<=critical,status=xstable,logsource=windows' rules/ > /dev/null
-	! coverage run -a --include=$(COVSCOPE) tools/sigmac -rvdI -t splunk -c tools/config/splunk-windows-index.yml -f 'level>=high,level<=xcritical,status=stable,logsource=windows' rules/ > /dev/null
-	coverage run -a --include=$(COVSCOPE) tools/sigmac -rvdI -t splunk -c tools/config/splunk-windows-index.yml -f 'level=critical' rules/ > /dev/null
-	! coverage run -a --include=$(COVSCOPE) tools/sigmac -rvdI -t splunk -c tools/config/splunk-windows-index.yml -f 'level=xcritical' rules/ > /dev/null
-	! coverage run -a --include=$(COVSCOPE) tools/sigmac -rvdI -t splunk -c tools/config/splunk-windows-index.yml -f 'foo=bar' rules/ > /dev/null
-	coverage run -a --include=$(COVSCOPE) tools/sigmac -rvdI -c tools/config/logstash-windows.yml -t es-qs rules/ > /dev/null
-	coverage run -a --include=$(COVSCOPE) tools/sigmac -rvdI -c ecs-proxy -t es-qs rules/proxy > /dev/null
-	coverage run -a --include=$(COVSCOPE) tools/sigmac -rvdI -c sysmon -c logstash-windows -t es-qs rules/ > /dev/null
-	! coverage run -a --include=$(COVSCOPE) tools/sigmac -rvdI -c sysmon -c logstash-windows -t splunk rules/ > /dev/null
-	! coverage run -a --include=$(COVSCOPE) tools/sigmac -rvdI -c tools/config/logstash-windows.yml -c tools/config/generic/sysmon.yml -t es-qs rules/ > /dev/null
-	coverage run -a --include=$(COVSCOPE) tools/sigmac -rvdI -c tools/config/logstash-linux.yml -t es-qs rules/ > /dev/null
-	coverage run -a --include=$(COVSCOPE) tools/sigmac -rvdI -c tools/config/logstash-windows.yml -t kibana rules/ > /dev/null
-	coverage run -a --include=$(COVSCOPE) tools/sigmac -rvdI -c tools/config/logstash-windows.yml -Ooutput=curl -t kibana rules/ > /dev/null
-	coverage run -a --include=$(COVSCOPE) tools/sigmac -rvdI -c tools/config/logstash-linux.yml -t kibana rules/ > /dev/null
-	coverage run -a --include=$(COVSCOPE) tools/sigmac -rvdI -c tools/config/logstash-linux.yml -Ooutput=curl -t kibana rules/ > /dev/null
-	coverage run -a --include=$(COVSCOPE) tools/sigmac -rvdI -c tools/config/logstash-windows.yml -t xpack-watcher rules/ > /dev/null
-	coverage run -a --include=$(COVSCOPE) tools/sigmac -rvdI -c tools/config/logstash-linux.yml -t xpack-watcher rules/ > /dev/null
-	coverage run -a --include=$(COVSCOPE) tools/sigmac -rvdI -c tools/config/filebeat-defaultindex.yml -t xpack-watcher rules/ > /dev/null
-	coverage run -a --include=$(COVSCOPE) tools/sigmac -rvdI -c tools/config/splunk-windows.yml -t splunk rules/ > /dev/null
-	coverage run -a --include=$(COVSCOPE) tools/sigmac -rvdI -c tools/config/generic/sysmon.yml -c tools/config/splunk-windows.yml -t splunk rules/ > /dev/null
-	coverage run -a --include=$(COVSCOPE) tools/sigmac -rvdI -t grep rules/ > /dev/null
-	coverage run -a --include=$(COVSCOPE) tools/sigmac -rvdI -t fieldlist rules/ > /dev/null
-	coverage run -a --include=$(COVSCOPE) tools/sigmac -t xpack-watcher -c tools/config/winlogbeat.yml -O output=plain -O es=es -O foobar rules/windows/builtin/win_susp_failed_logons_single_source.yml > /dev/null
-	coverage run -a --include=$(COVSCOPE) tools/sigmac -t kibana -c tests/config-multiple_mapping.yml -c tests/config-multiple_mapping-2.yml tests/mapping-conditional-multi.yml > /dev/null
-	coverage run -a --include=$(COVSCOPE) tools/sigmac -t xpack-watcher -c tools/config/winlogbeat.yml -O output=json -O es=es -O foobar rules/windows/builtin/win_susp_failed_logons_single_source.yml > /dev/null
-	coverage run -a --include=$(COVSCOPE) tools/sigmac -t es-qs -c tools/config/winlogbeat.yml -o $(TMPOUT) - < tests/collection_repeat.yml > /dev/null
-	! coverage run -a --include=$(COVSCOPE)  tools/sigmac -t xpack-watcher -c tools/config/winlogbeat.yml -O output=foobar -O es=es -O foobar rules/windows/builtin/win_susp_failed_logons_single_source.yml > /dev/null
-	! coverage run -a --include=$(COVSCOPE) tools/sigmac -t es-qs -c tools/config/winlogbeat.yml tests/not_existing.yml > /dev/null
-	! coverage run -a --include=$(COVSCOPE) tools/sigmac -t es-qs -c tools/config/winlogbeat.yml tests/invalid_yaml.yml > /dev/null
-	! coverage run -a --include=$(COVSCOPE) tools/sigmac -t es-qs -c tools/config/winlogbeat.yml tests/invalid_sigma-no_identifiers.yml > /dev/null
-	! coverage run -a --include=$(COVSCOPE) tools/sigmac -t es-qs -c tools/config/winlogbeat.yml tests/invalid_sigma-no_condition.yml > /dev/null
-	! coverage run -a --include=$(COVSCOPE) tools/sigmac -t es-qs -c tools/config/winlogbeat.yml tests/invalid_sigma-invalid_identifier_reference.yml > /dev/null
-	! coverage run -a --include=$(COVSCOPE) tools/sigmac -t es-qs -c tools/config/winlogbeat.yml tests/invalid_sigma-invalid_aggregation.yml > /dev/null
-	! coverage run -a --include=$(COVSCOPE) tools/sigmac -t es-qs -c tools/config/winlogbeat.yml tests/invalid_sigma-wrong_identifier_definition.yml > /dev/null
-	! coverage run -a --include=$(COVSCOPE) tools/sigmac -t es-qs -c tools/config/winlogbeat.yml rules/windows/builtin/win_susp_failed_logons_single_source.yml
-	! coverage run -a --include=$(COVSCOPE) tools/sigmac -t es-qs -c tools/config/winlogbeat.yml -o /not_possible rules/windows/sysmon/sysmon_mimikatz_detection_lsass.yml
-	! coverage run -a --include=$(COVSCOPE) tools/sigmac -t es-qs -c not_existing rules/windows/sysmon/sysmon_mimikatz_detection_lsass.yml
-	! coverage run -a --include=$(COVSCOPE) tools/sigmac -t es-qs -c tests/invalid_yaml.yml rules/windows/sysmon/sysmon_mimikatz_detection_lsass.yml
-	! coverage run -a --include=$(COVSCOPE) tools/sigmac -t es-qs -c tests/invalid_config.yml rules/windows/sysmon/sysmon_mimikatz_detection_lsass.yml
->>>>>>> c71e10a7
 
 test-merge:
 	tests/test-merge.sh
@@ -174,7 +100,7 @@
 	tests/test-backend-es-qs.py
 
 test-sigma2attack:
-	coverage run -a --include=$(COVSCOPE) tools/sigma2attack
+	$(COVERAGE) run -a --include=$(COVSCOPE) tools/sigma2attack
 
 build: tools/sigmac tools/merge_sigma tools/sigma/*.py tools/setup.py tools/setup.cfg
 	cd tools && python3 setup.py bdist_wheel sdist

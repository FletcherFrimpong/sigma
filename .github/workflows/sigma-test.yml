# This workflow will install Python dependencies, run tests and lint with a single version of Python
# For more information see: https://help.github.com/actions/language-and-framework-guides/using-python-with-github-actions

name: Sigma Rule Tests

on: # yamllint disable-line rule:truthy
<<<<<<< HEAD
  #push:
  #  branches:
  #    - "*"
  #  paths:
  #    - "deprecated/**.yml"
  #    - "rules-compliance/**.yml"
  #    - "rules-dfir/**.yml"
  #    - "rules-emerging-threats/**.yml"
  #    - "rules-placeholder/**.yml"
  #    - "rules-threat-hunting/**.yml"
  #    - "rules/**.yml"
  #    - "unsupported/**.yml"
  pull_request:
    branches:
      - master
    #paths:
    #  - "deprecated/**.yml"
    #  - "rules-compliance/**.yml"
    #  - "rules-dfir/**.yml"
    #  - "rules-emerging-threats/**.yml"
    #  - "rules-placeholder/**.yml"
    #  - "rules-threat-hunting/**.yml"
    #  - "rules/**.yml"
    #  - "unsupported/**.yml"
=======
  push:
    branches:
      - "*"
    # paths:
    #   - "deprecated/**.yml"
    #   - "rules-compliance/**.yml"
    #   - "rules-dfir/**.yml"
    #   - "rules-emerging-threats/**.yml"
    #   - "rules-placeholder/**.yml"
    #   - "rules-threat-hunting/**.yml"
    #   - "rules/**.yml"
    #   - "unsupported/**.yml"
  pull_request:
    branches:
      - master
    # paths:
    #   - "deprecated/**.yml"
    #   - "rules-compliance/**.yml"
    #   - "rules-dfir/**.yml"
    #   - "rules-emerging-threats/**.yml"
    #   - "rules-placeholder/**.yml"
    #   - "rules-threat-hunting/**.yml"
    #   - "rules/**.yml"
    #   - "unsupported/**.yml"
>>>>>>> 8dc32d6d

  # Allows you to run this workflow manually from the Actions tab
  workflow_dispatch:

env:
  EVTX_BASELINE_VERSION: v0.7

jobs:
  yamllint:
    runs-on: ubuntu-latest
    steps:
    - uses: actions/checkout@v3.3.0
    - name: yaml-lint
      uses: ibiqlik/action-yamllint@v3

  test-sigma-logsource:
    runs-on: ubuntu-latest
    needs: yamllint
    steps:
    - uses: actions/checkout@v3.3.0
      with:
        submodules: true
    - name: Set up Python 3.11
      uses: actions/setup-python@v4.5.0
      with:
        python-version: 3.11
    - name: Test Sigma logsource
      run: |
        pip install PyYAML colorama
        python tests/test_logsource.py

  test-sigma:
    runs-on: ubuntu-latest
    needs: test-sigma-logsource
    steps:
    - uses: actions/checkout@v3.3.0
      with:
        submodules: true
    - name: Set up Python 3.11
      uses: actions/setup-python@v4.5.0
      with:
        python-version: 3.11
    - name: Install dependencies
      run: |
        pip install sigma-cli
    - uses: actions/github-script@v6
      if: always()
      id: get_pr_data
      with:
        script: |
          return (
            await github.rest.repos.listPullRequestsAssociatedWithCommit({
              commit_sha: context.sha,
              owner: context.repo.owner,
              repo: context.repo.repo,
            })
          ).data[0];
    #- name: Test Sigma Rule Syntax
    #  run: |
    #    sigma check rules*
    - name: Test Sigma Rules
      run: |
        pip install PyYAML attackcti colorama
        python tests/test_rules.py
    - name: PR Comment
      if: always()
      uses: thollander/actions-comment-pull-request@v2
      with:
        filePath: tests/output.md
        #pr_number: ${{ fromJson(steps.get_pr_data.outputs.result).number }}
        comment_tag: execution
        mode: recreate

  #check-baseline-win7:
  #  runs-on: ubuntu-latest
  #  needs: test-sigma-logsource
  #  steps:
  #  - uses: actions/checkout@v3.2.0
  #  - name: Download evtx-sigma-checker
  #    run: wget --no-verbose https://github.com/NextronSystems/evtx-baseline/releases/download/$EVTX_BASELINE_VERSION/evtx-sigma-checker
  #  - name: Download and extract Windows 7 32-bit baseline
  #    run: |
  #      wget --no-verbose https://github.com/NextronSystems/evtx-baseline/releases/download/$EVTX_BASELINE_VERSION/win7-x86.tgz
  #      tar xzf win7-x86.tgz
  #  - name: Check for Sigma matches in baseline
  #    run: |
  #      chmod +x evtx-sigma-checker
  #      ./evtx-sigma-checker --log-source tests/thor.yml --evtx-path win7_x86/ --rule-path rules/windows/ --rule-path rules-emerging-threats/ --rule-path rules-threat-hunting/ > findings.json
  #  - name: Show findings excluding known FPs
  #    run: ./.github/workflows/matchgrep.sh findings.json .github/workflows/known-FPs.csv
#
  #check-baseline-win10:
  #  runs-on: ubuntu-latest
  #  needs: test-sigma-logsource
  #  steps:
  #  - uses: actions/checkout@v3.2.0
  #  - name: Download evtx-sigma-checker
  #    run: wget --no-verbose https://github.com/NextronSystems/evtx-baseline/releases/download/$EVTX_BASELINE_VERSION/evtx-sigma-checker
  #  - name: Download and extract Windows 10 baseline
  #    run: |
  #      wget --no-verbose https://github.com/NextronSystems/evtx-baseline/releases/download/$EVTX_BASELINE_VERSION/win10-client.tgz
  #      tar xzf win10-client.tgz
  #  - name: Check for Sigma matches in baseline
  #    run: |
  #      chmod +x evtx-sigma-checker
  #      ./evtx-sigma-checker --log-source tests/thor.yml --evtx-path Logs_Client/ --rule-path rules/windows/ --rule-path rules-emerging-threats/ --rule-path rules-threat-hunting/ > findings.json
  #  - name: Show findings excluding known FPs
  #    run: ./.github/workflows/matchgrep.sh findings.json .github/workflows/known-FPs.csv
#
  #check-baseline-win11:
  #  runs-on: ubuntu-latest
  #  needs: test-sigma-logsource
  #  steps:
  #  - uses: actions/checkout@v3.2.0
  #  - name: Download evtx-sigma-checker
  #    run: wget --no-verbose https://github.com/NextronSystems/evtx-baseline/releases/download/$EVTX_BASELINE_VERSION/evtx-sigma-checker
  #  - name: Download and extract Windows 11 baseline
  #    run: |
  #      wget --no-verbose https://github.com/NextronSystems/evtx-baseline/releases/download/$EVTX_BASELINE_VERSION/win11-client.tgz
  #      tar xzf win11-client.tgz
  #  - name: Check for Sigma matches in baseline
  #    run: |
  #      chmod +x evtx-sigma-checker
  #      ./evtx-sigma-checker --log-source tests/thor.yml --evtx-path Logs_Win11/ --rule-path rules/windows/ --rule-path rules-emerging-threats/ --rule-path rules-threat-hunting/ > findings.json
  #  - name: Show findings excluding known FPs
  #    run: ./.github/workflows/matchgrep.sh findings.json .github/workflows/known-FPs.csv
#
  #check-baseline-win2022:
  #  runs-on: ubuntu-latest
  #  needs: test-sigma-logsource
  #  steps:
  #  - uses: actions/checkout@v3.2.0
  #  - name: Download evtx-sigma-checker
  #    run: wget --no-verbose https://github.com/NextronSystems/evtx-baseline/releases/download/$EVTX_BASELINE_VERSION/evtx-sigma-checker
  #  - name: Download and extract Windows 2022 baseline
  #    run: |
  #      wget --no-verbose https://github.com/NextronSystems/evtx-baseline/releases/download/$EVTX_BASELINE_VERSION/win2022-evtx.tgz
  #      tar xzf win2022-evtx.tgz
  #  - name: Check for Sigma matches in baseline
  #    run: |
  #      chmod +x evtx-sigma-checker
  #      ./evtx-sigma-checker --log-source tests/thor.yml --evtx-path win2022-evtx/ --rule-path rules/windows/ --rule-path rules-emerging-threats/ --rule-path rules-threat-hunting/ > findings.json
  #  - name: Show findings excluding known FPs
  #    run: ./.github/workflows/matchgrep.sh findings.json .github/workflows/known-FPs.csv
#
  #check-baseline-win2022-domain-controller:
  #  runs-on: ubuntu-latest
  #  needs: test-sigma-logsource
  #  steps:
  #  - uses: actions/checkout@v3.2.0
  #  - name: Download evtx-sigma-checker
  #    run: wget --no-verbose https://github.com/NextronSystems/evtx-baseline/releases/download/$EVTX_BASELINE_VERSION/evtx-sigma-checker
  #  - name: Download and extract Windows 2022 baseline
  #    run: |
  #      wget --no-verbose https://github.com/NextronSystems/evtx-baseline/releases/download/$EVTX_BASELINE_VERSION/win2022-ad.tgz
  #      tar xzf win2022-ad.tgz
  #  - name: Check for Sigma matches in baseline
  #    run: |
  #      chmod +x evtx-sigma-checker
  #      ./evtx-sigma-checker --log-source tests/thor.yml --evtx-path Win2022-AD/ --rule-path rules/windows/ --rule-path rules-emerging-threats/ --rule-path rules-threat-hunting/ > findings.json
  #  - name: Show findings excluding known FPs
  #    run: ./.github/workflows/matchgrep.sh findings.json .github/workflows/known-FPs.csv
#
  #check-baseline-win2022-0-20348-azure:
  #  runs-on: ubuntu-latest
  #  needs: test-sigma-logsource
  #  steps:
  #  - uses: actions/checkout@v3.2.0
  #  - name: Download evtx-sigma-checker
  #    run: wget --no-verbose https://github.com/NextronSystems/evtx-baseline/releases/download/$EVTX_BASELINE_VERSION/evtx-sigma-checker
  #  - name: Download and extract Windows 2022.0.20348 Azure baseline
  #    run: |
  #      wget --no-verbose https://github.com/NextronSystems/evtx-baseline/releases/download/$EVTX_BASELINE_VERSION/win2022-0-20348-azure.tgz
  #      tar xzf win2022-0-20348-azure.tgz
  #  - name: Check for Sigma matches in baseline
  #    run: |
  #      chmod +x evtx-sigma-checker
  #      ./evtx-sigma-checker --log-source tests/thor.yml --evtx-path win2022-0-20348-azure/ --rule-path rules/windows/ --rule-path rules-emerging-threats/ --rule-path rules-threat-hunting/ > findings.json
  #  - name: Show findings excluding known FPs
  #    run: ./.github/workflows/matchgrep.sh findings.json .github/workflows/known-FPs.csv
#<|MERGE_RESOLUTION|>--- conflicted
+++ resolved
@@ -4,7 +4,6 @@
 name: Sigma Rule Tests
 
 on: # yamllint disable-line rule:truthy
-<<<<<<< HEAD
   #push:
   #  branches:
   #    - "*"
@@ -29,32 +28,7 @@
     #  - "rules-threat-hunting/**.yml"
     #  - "rules/**.yml"
     #  - "unsupported/**.yml"
-=======
-  push:
-    branches:
-      - "*"
-    # paths:
-    #   - "deprecated/**.yml"
-    #   - "rules-compliance/**.yml"
-    #   - "rules-dfir/**.yml"
-    #   - "rules-emerging-threats/**.yml"
-    #   - "rules-placeholder/**.yml"
-    #   - "rules-threat-hunting/**.yml"
-    #   - "rules/**.yml"
-    #   - "unsupported/**.yml"
-  pull_request:
-    branches:
-      - master
-    # paths:
-    #   - "deprecated/**.yml"
-    #   - "rules-compliance/**.yml"
-    #   - "rules-dfir/**.yml"
-    #   - "rules-emerging-threats/**.yml"
-    #   - "rules-placeholder/**.yml"
-    #   - "rules-threat-hunting/**.yml"
-    #   - "rules/**.yml"
-    #   - "unsupported/**.yml"
->>>>>>> 8dc32d6d
+
 
   # Allows you to run this workflow manually from the Actions tab
   workflow_dispatch:

--- conflicted
+++ resolved
@@ -6,17 +6,13 @@
 and this project adheres to [Semantic Versioning](https://semver.org/spec/v2.0.0.html)
 from version 0.14.0.
 
-<<<<<<< HEAD
-## 0.15.0 - 2019-12-06
-=======
 ## Unreleased
 
 ### Added
 
 * Proxy field names to ECS mapping (ecs-proxy) configuration
 
-## 0.15.0
->>>>>>> b701e9be
+## 0.15.0 - 2019-12-06
 
 ### Added
 

title: Windows Binaries Write Suspicious Extensions
id: b8fd0e93-ff58-4cbd-8f48-1c114e342e62
related:
    - id: 1277f594-a7d1-4f28-a2d3-73af5cbeab43
      type: derived
status: experimental
description: Detects windows executables that writes files with suspicious extensions
references:
    - Internal Research
author: Nasreddine Bencherchali
date: 2022/08/12
<<<<<<< HEAD
modified: 2022/09/27
=======
modified: 2022/09/18
>>>>>>> 428cb6ab
logsource:
    category: file_event
    product: windows
detection:
    selection:
        Image|endswith:
            - '\rundll32.exe'
            #- '\svchost.exe' # Might generate some FP
            #- '\dllhost.exe' # Too many FPs
            - '\smss.exe'
            - '\RuntimeBroker.exe'
            - '\sihost.exe'
            - '\lsass.exe'
            - '\csrss.exe'
            - '\winlogon.exe'
            - '\wininit.exe'
        TargetFilename|endswith:
            - '.bat'
            - '.vbe'
            - '.txt'
            - '.vbs'
            - '.exe'
            - '.ps1'
            - '.hta'
            - '.iso'
            - '.dll'
    condition: selection
falsepositives:
    - Unknown
level: high<|MERGE_RESOLUTION|>--- conflicted
+++ resolved
@@ -9,11 +9,7 @@
     - Internal Research
 author: Nasreddine Bencherchali
 date: 2022/08/12
-<<<<<<< HEAD
 modified: 2022/09/27
-=======
-modified: 2022/09/18
->>>>>>> 428cb6ab
 logsource:
     category: file_event
     product: windows

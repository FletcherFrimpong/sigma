title: PowerShell Network Connections
id: 1f21ec3f-810d-4b0e-8045-322202e22b4b
status: experimental
description: Detects a Powershell process that opens network connections - check for suspicious target ports and target systems - adjust to your environment (e.g.
    extend filters with company's ip range')
author: Florian Roth
date: 2017/03/13
modified: 2021/06/14
references:
    - https://www.youtube.com/watch?v=DLtJTxMWZ2o
tags:
    - attack.execution
    - attack.t1059.001
    - attack.t1086  # an old one
logsource:
    category: network_connection
    product: windows
detection:
    selection:
        Image|endswith: '\powershell.exe'
        Initiated: 'true'
        DestinationIsIpv6: 'false'
    filter:
        DestinationIp|startswith:
            - '10.'
            - '192.168.'
            - '172.16.'
            - '172.17.'
            - '172.18.'
            - '172.19.'
            - '172.20.'
            - '172.21.'
            - '172.22.'
            - '172.23.'
            - '172.24.'
            - '172.25.'
            - '172.26.'
            - '172.27.'
            - '172.28.'
            - '172.29.'
            - '172.30.'
            - '172.31.'
            - '127.0.0.1'
<<<<<<< HEAD
        DestinationIsIpv6: 'false'
        User: 
            - 'NT AUTHORITY\SYSTEM'
            - 'AUTORITE NT\Syst*'
=======
        User: 'NT AUTHORITY\SYSTEM'
>>>>>>> 99b0d32c
    condition: selection and not filter
falsepositives:
    - Administrative scripts
level: low<|MERGE_RESOLUTION|>--- conflicted
+++ resolved
@@ -41,14 +41,11 @@
             - '172.30.'
             - '172.31.'
             - '127.0.0.1'
-<<<<<<< HEAD
         DestinationIsIpv6: 'false'
-        User: 
-            - 'NT AUTHORITY\SYSTEM'
-            - 'AUTORITE NT\Syst*'
-=======
         User: 'NT AUTHORITY\SYSTEM'
->>>>>>> 99b0d32c
+        User|contains|all:  # other languages
+            - 'AUT'
+            - ' NT'
     condition: selection and not filter
 falsepositives:
     - Administrative scripts

title: Creation Of Non-Existent System DLL
id: df6ecb8b-7822-4f4b-b412-08f524b4576c
related:
    - id: 6b98b92b-4f00-4f62-b4fe-4d1920215771 # ImageLoad rule
      type: similar
status: experimental
description: Detects the creation of system dlls that are not present on the system. Usually to achieve dll hijacking
references:
    - https://decoded.avast.io/martinchlumecky/png-steganography/
    - https://posts.specterops.io/lateral-movement-scm-and-dll-hijacking-primer-d2f61e8ab992
    - https://clement.notin.org/blog/2020/09/12/CVE-2020-7315-McAfee-Agent-DLL-injection/
    - https://github.com/Wh04m1001/SysmonEoP
    - https://www.hexacorn.com/blog/2013/12/08/beyond-good-ol-run-key-part-5/
    - https://github.com/blackarrowsec/redteam-research/tree/26e6fc0c0d30d364758fa11c2922064a9a7fd309/LPE%20via%20StorSvc
author: Nasreddine Bencherchali (Nextron Systems), fornotes
date: 2022/12/01
<<<<<<< HEAD
modified: 2023/02/14
=======
modified: 2023/02/15
>>>>>>> e52edb69
tags:
    - attack.defense_evasion
    - attack.persistence
    - attack.privilege_escalation
    - attack.t1574.001
    - attack.t1574.002
logsource:
    product: windows
    category: file_event
detection:
    selection:
        - TargetFilename:
            - 'C:\Windows\System32\WLBSCTRL.dll'
            - 'C:\Windows\System32\TSMSISrv.dll'
            - 'C:\Windows\System32\TSVIPSrv.dll'
            - 'C:\Windows\System32\wow64log.dll'
<<<<<<< HEAD
            - 'C:\Windows\System32\WptsExtensions.dll'
            - 'C:\Windows\System32\wbem\wbemcomn.dll'
=======
        - TargetFilename|endswith: '\SprintCSP.dll'
>>>>>>> e52edb69
    filter:
        Image|startswith: 'C:\Windows\System32\'
    condition: selection and not filter
falsepositives:
    - Unknown
level: medium<|MERGE_RESOLUTION|>--- conflicted
+++ resolved
@@ -14,11 +14,7 @@
     - https://github.com/blackarrowsec/redteam-research/tree/26e6fc0c0d30d364758fa11c2922064a9a7fd309/LPE%20via%20StorSvc
 author: Nasreddine Bencherchali (Nextron Systems), fornotes
 date: 2022/12/01
-<<<<<<< HEAD
-modified: 2023/02/14
-=======
 modified: 2023/02/15
->>>>>>> e52edb69
 tags:
     - attack.defense_evasion
     - attack.persistence
@@ -35,12 +31,9 @@
             - 'C:\Windows\System32\TSMSISrv.dll'
             - 'C:\Windows\System32\TSVIPSrv.dll'
             - 'C:\Windows\System32\wow64log.dll'
-<<<<<<< HEAD
             - 'C:\Windows\System32\WptsExtensions.dll'
             - 'C:\Windows\System32\wbem\wbemcomn.dll'
-=======
         - TargetFilename|endswith: '\SprintCSP.dll'
->>>>>>> e52edb69
     filter:
         Image|startswith: 'C:\Windows\System32\'
     condition: selection and not filter

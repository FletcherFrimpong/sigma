--- conflicted
+++ resolved
@@ -4,11 +4,7 @@
 description: Detects the creation of an executable with a system process name in folders other than the system ones (System32, SysWOW64...etc).
 author: Sander Wiebing, Tim Shelton, Nasreddine Bencherchali
 date: 2020/05/26
-<<<<<<< HEAD
-modified: 2022/11/03
-=======
 modified: 2022/11/08
->>>>>>> 928f07c3
 tags:
     - attack.defense_evasion
     - attack.t1036.005

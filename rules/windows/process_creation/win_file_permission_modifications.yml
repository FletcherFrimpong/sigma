--- conflicted
+++ resolved
@@ -12,32 +12,21 @@
   product: windows
 detection:
   selection:
-    - Image|endswith:
-        - '\takeown.exe'
-        - '\cacls.exe'
-        - '\icacls.exe'
-      CommandLine|contains: '/grant'
-    - Image|endswith: '\attrib.exe'
-      CommandLine|contains: '-r'
-<<<<<<< HEAD
-  filter_1:
-    - CommandLine: 
-        - 'C:\Windows\system32\cmd.exe /C ICACLS C:\ProgramData\dynatrace\gateway\config\connectivity.history /reset'
-        - 'ICACLS C:\ProgramData\dynatrace\gateway\config\connectivity.history /reset'
-  filter_2:
-    - CommandLine|contains|all:
-        - 'ICACLS C:\ProgramData\dynatrace\gateway\config\config.properties /grant :r' 
-=======
+    Image|endswith:
+      - '\takeown.exe'
+      - '\cacls.exe'
+      - '\icacls.exe'
+    CommandLine|contains: '/grant'
+    Image|endswith: '\attrib.exe'
+    CommandLine|contains: '-r'
   filter:
     CommandLine: 
       - 'C:\Windows\system32\cmd.exe /C ICACLS C:\ProgramData\dynatrace\gateway\config\connectivity.history /reset'
       - 'ICACLS C:\ProgramData\dynatrace\gateway\config\connectivity.history /reset'
   filter_grant:
     CommandLine|contains:
-      - 'C:\Windows\system32\cmd.exe /C ICACLS C:\ProgramData\dynatrace\gateway\config\config.properties /grant :r '
       - 'ICACLS C:\ProgramData\dynatrace\gateway\config\config.properties /grant :r '
     CommandLine|contains|all: 'S-1-5-19:F'
->>>>>>> 11af9227
   condition: selection and not 1 of filter*
 fields:
   - ComputerName

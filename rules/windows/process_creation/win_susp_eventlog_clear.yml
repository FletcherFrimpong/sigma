title: Suspicious Eventlog Clear or Configuration Using Wevtutil
id: cc36992a-4671-4f21-a91d-6c2b72a2edf5
description: Detects clearing or configuration of eventlogs uwing wevtutil, powershell and wmic. Might be used by ransomwares during the attack (seen by NotPetya and others)
author: Ecco, Daniil Yugoslavskiy, oscd.community
references:
    - https://github.com/redcanaryco/atomic-red-team/blob/master/atomics/T1070/T1070.yaml
    - https://eqllib.readthedocs.io/en/latest/analytics/5b223758-07d6-4100-9e11-238cfdd0fe97.html
date: 2019/09/26
modified: 2019/11/11
tags:
    - attack.defense_evasion
    - attack.t1070
    - car.2016-04-002
level: high
logsource:
    category: process_creation
    product: windows
detection:
<<<<<<< HEAD
    selection_wevtutil:
        Image|endswith: '\wevtutil.exe'
=======
    selection_wevtutil_binary:
        Image|endswith: '\wevtutil.exe'
    selection_wevtutil_command:
>>>>>>> f1188396
        CommandLine|contains:  
            - 'clear-log' # clears specified log 
            - 'cl'        # short version of 'clear-log'
            - 'set-log'   # modifies config of specified log. could be uset to set it to a tiny size
            - 'sl'        # short version of 'set-log'
<<<<<<< HEAD
    selection_ps:
=======
    selection_other_ps:
>>>>>>> f1188396
        Image|endswith: '\powershell.exe'
        CommandLine|contains: 
            - 'Clear-EventLog'
            - 'Remove-EventLog'
            - 'Limit-EventLog'
<<<<<<< HEAD
    selection_wmic:
        Image|endswith: '\wmic.exe'
        CommandLine|contains: 'ClearEventLog'
    condition: 1 of them
=======
    selection_other_wmic:
        Image|endswith: '\wmic.exe'
        CommandLine|contains: 'ClearEventLog'
    condition: 1 of selection_other_* or (selection_wevtutil_binary and selection_wevtutil_command)
>>>>>>> f1188396
falsepositives:
    - Admin activity
    - Scripts and administrative tools used in the monitored environment<|MERGE_RESOLUTION|>--- conflicted
+++ resolved
@@ -16,40 +16,24 @@
     category: process_creation
     product: windows
 detection:
-<<<<<<< HEAD
-    selection_wevtutil:
-        Image|endswith: '\wevtutil.exe'
-=======
     selection_wevtutil_binary:
         Image|endswith: '\wevtutil.exe'
     selection_wevtutil_command:
->>>>>>> f1188396
         CommandLine|contains:  
             - 'clear-log' # clears specified log 
             - 'cl'        # short version of 'clear-log'
             - 'set-log'   # modifies config of specified log. could be uset to set it to a tiny size
             - 'sl'        # short version of 'set-log'
-<<<<<<< HEAD
-    selection_ps:
-=======
     selection_other_ps:
->>>>>>> f1188396
         Image|endswith: '\powershell.exe'
         CommandLine|contains: 
             - 'Clear-EventLog'
             - 'Remove-EventLog'
             - 'Limit-EventLog'
-<<<<<<< HEAD
-    selection_wmic:
-        Image|endswith: '\wmic.exe'
-        CommandLine|contains: 'ClearEventLog'
-    condition: 1 of them
-=======
     selection_other_wmic:
         Image|endswith: '\wmic.exe'
         CommandLine|contains: 'ClearEventLog'
     condition: 1 of selection_other_* or (selection_wevtutil_binary and selection_wevtutil_command)
->>>>>>> f1188396
 falsepositives:
     - Admin activity
     - Scripts and administrative tools used in the monitored environment
title: Suspicious Use of Procdump
id: 03795938-1387-481b-9f4c-3f6241e604fe
description: Detects suspicious uses of the SysInternals Procdump utility by using a special command line parameter ' -ma '. This way we're also able to catch cases in which the attacker has renamed the procdump executable.
status: experimental
references:
    - Internal Research
author: Florian Roth
<<<<<<< HEAD
date: 2018/10/30
modified: 2020/11/28
=======
date: 2021/02/02
>>>>>>> 2b5f9f99
tags:
    - attack.defense_evasion
    - attack.t1036
    - attack.t1003.001
logsource:
    category: process_creation
    product: windows
detection:
<<<<<<< HEAD
    selection1:
        CommandLine|contains: ' -ma '
    selection2:
        CommandLine|contains: ' lsass'
    selection3:
        CommandLine|contains|all:
            - ' -ma '
            - 'ls'
    condition: ( selection1 and selection2 ) or selection3
=======
    selection:
        CommandLine|contains:
            - ' -ma '
    condition: selection
>>>>>>> 2b5f9f99
falsepositives:
    - Another tool that uses the command line switches of Procdump
    - Legitimate use of procdump by a developer or administrator
level: medium<|MERGE_RESOLUTION|>--- conflicted
+++ resolved
@@ -5,12 +5,7 @@
 references:
     - Internal Research
 author: Florian Roth
-<<<<<<< HEAD
-date: 2018/10/30
-modified: 2020/11/28
-=======
 date: 2021/02/02
->>>>>>> 2b5f9f99
 tags:
     - attack.defense_evasion
     - attack.t1036
@@ -19,22 +14,10 @@
     category: process_creation
     product: windows
 detection:
-<<<<<<< HEAD
-    selection1:
-        CommandLine|contains: ' -ma '
-    selection2:
-        CommandLine|contains: ' lsass'
-    selection3:
-        CommandLine|contains|all:
-            - ' -ma '
-            - 'ls'
-    condition: ( selection1 and selection2 ) or selection3
-=======
     selection:
         CommandLine|contains:
             - ' -ma '
     condition: selection
->>>>>>> 2b5f9f99
 falsepositives:
     - Another tool that uses the command line switches of Procdump
     - Legitimate use of procdump by a developer or administrator

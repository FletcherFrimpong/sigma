--- conflicted
+++ resolved
@@ -37,11 +37,8 @@
             - 'C:\Windows\SysWOW64\\*'
             - 'C:\Windows\explorer.exe'
             - 'C:\Windows\winsxs\\*'
-<<<<<<< HEAD
             - 'C:\Windows\WinSxS\\*'
-=======
             - '\SystemRoot\System32\\*'
->>>>>>> a29c832b
     condition: selection and not filter
 fields:
     - ComputerName

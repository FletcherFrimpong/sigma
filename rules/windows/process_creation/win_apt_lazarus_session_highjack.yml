title: Lazarus Session Highjacker
id: 3f7f5b0b-5b16-476c-a85f-ab477f6dd24b
description: Detects executables launched outside their default directories as used by Lazarus Group (Bluenoroff)
status: experimental
references:
    - https://media.kasperskycontenthub.com/wp-content/uploads/sites/43/2018/03/07180244/Lazarus_Under_The_Hood_PDF_final.pdf
tags:
    - attack.defense_evasion
    - attack.t1036 # an old one
    - attack.t1036.005
author: Trent Liffick (@tliffick), Bartlomiej Czyz (@bczyz1)
date: 2020/06/03
logsource:
    category: process_creation
    product: windows
detection:
    selection:
<<<<<<< HEAD
        Image: 
            - '*\msdtc.exe'
            - '*\gpvc.exe'
=======
        Image|endswith: 
            - '\mstdc.exe'
            - '\gpvc.exe'
>>>>>>> 77ce84d0
    filter:
        Image|startswith:
            - 'C:\Windows\System32\'
            - 'C:\Windows\SysWOW64\'
    condition: selection and not filter
falsepositives:
    - unknown
level: high<|MERGE_RESOLUTION|>--- conflicted
+++ resolved
@@ -15,15 +15,9 @@
     product: windows
 detection:
     selection:
-<<<<<<< HEAD
-        Image: 
-            - '*\msdtc.exe'
-            - '*\gpvc.exe'
-=======
         Image|endswith: 
             - '\mstdc.exe'
             - '\gpvc.exe'
->>>>>>> 77ce84d0
     filter:
         Image|startswith:
             - 'C:\Windows\System32\'

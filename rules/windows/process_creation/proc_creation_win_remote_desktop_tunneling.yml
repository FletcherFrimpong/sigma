--- conflicted
+++ resolved
@@ -17,21 +17,12 @@
         CommandLine|contains: ':3899' # RDP port and usual SSH tunneling related switches in command line
     selection_opt:
         CommandLine|contains:
-<<<<<<< HEAD
             - ' -L '
             - ' -P '
             - ' -R '
             - ' -pw '
             - ' -ssh '
-    condition: selection and selection_opt
-=======
-            - '-L'
-            - '-P'
-            - '-R'
-            - '-pw'
-            - '-ssh'
     condition: all of selection*
->>>>>>> 2d5939e3
 falsepositives:
     - Unknown
 level: high
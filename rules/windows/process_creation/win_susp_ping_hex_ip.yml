title: Ping Hex IP
id: 1a0d4aba-7668-4365-9ce4-6d79ab088dfd
description: Detects a ping command that uses a hex encoded IP address
references:
    - https://github.com/vysec/Aggressor-VYSEC/blob/master/ping.can
    - https://twitter.com/vysecurity/status/977198418354491392
author: Florian Roth
date: 2018/03/23
<<<<<<< HEAD
modified: 2020/10/16
=======
modified: 2020/11/28
>>>>>>> 77ce84d0
tags:
    - attack.defense_evasion
    - attack.t1140
    - attack.t1027
logsource:
    category: process_creation
    product: windows
detection:
    selection:
<<<<<<< HEAD
        CommandLine|contains:
            - '\ping.exe 0x'
            - '\ping 0x'
        Image|contains:
            - 'ping.exe'
=======
        Image|endswith: '\ping.exe'
        CommandLine|contains: '0x'
>>>>>>> 77ce84d0
    condition: selection
fields:
    - ParentCommandLine
falsepositives:
    - Unlikely, because no sane admin pings IP addresses in a hexadecimal form
level: high<|MERGE_RESOLUTION|>--- conflicted
+++ resolved
@@ -6,11 +6,7 @@
     - https://twitter.com/vysecurity/status/977198418354491392
 author: Florian Roth
 date: 2018/03/23
-<<<<<<< HEAD
-modified: 2020/10/16
-=======
 modified: 2020/11/28
->>>>>>> 77ce84d0
 tags:
     - attack.defense_evasion
     - attack.t1140
@@ -20,16 +16,8 @@
     product: windows
 detection:
     selection:
-<<<<<<< HEAD
-        CommandLine|contains:
-            - '\ping.exe 0x'
-            - '\ping 0x'
-        Image|contains:
-            - 'ping.exe'
-=======
         Image|endswith: '\ping.exe'
         CommandLine|contains: '0x'
->>>>>>> 77ce84d0
     condition: selection
 fields:
     - ParentCommandLine

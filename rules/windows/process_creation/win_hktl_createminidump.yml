action: global
title: CreateMiniDump Hacktool
id: 36d88494-1d43-4dc0-b3fa-35c8fea0ca9d
description: Detects the use of CreateMiniDump hack tool used to dump the LSASS process memory for credential extraction on the attacker's machine
author: Florian Roth
references:
    - https://ired.team/offensive-security/credential-access-and-credential-dumping/dumping-lsass-passwords-without-mimikatz-minidumpwritedump-av-signature-bypass
date: 2019/12/22
tags:
    - attack.credential_access
    - attack.t1003.001
    - attack.t1003  # an old one
falsepositives:
    - Unknown
level: high
---
logsource:
    category: process_creation
    product: windows
detection:
    selection1:
        Image|contains: '\CreateMiniDump.exe'
    selection2:
        Imphash: '4a07f944a83e8a7c2525efa35dd30e2f'
    condition: 1 of them
---
logsource:
    product: windows
    category: file_event
detection:
    selection:
<<<<<<< HEAD
        TargetFilename|contains: '*\lsass.dmp'
=======
        EventID: 11
        TargetFilename|endswith: '\lsass.dmp'
>>>>>>> ce0111aa
    condition: 1 of them<|MERGE_RESOLUTION|>--- conflicted
+++ resolved
@@ -29,10 +29,6 @@
     category: file_event
 detection:
     selection:
-<<<<<<< HEAD
-        TargetFilename|contains: '*\lsass.dmp'
-=======
         EventID: 11
         TargetFilename|endswith: '\lsass.dmp'
->>>>>>> ce0111aa
     condition: 1 of them
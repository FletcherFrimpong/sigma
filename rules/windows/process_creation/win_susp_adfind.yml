--- conflicted
+++ resolved
@@ -20,11 +20,7 @@
     service: process_creation
 detection:
     selection:
-<<<<<<< HEAD
-        Commandline|contains: 
-=======
-        ProcessCommandline|contains: 
->>>>>>> 30c0b440
+        Commandline|contains:
             - 'objectcategory'
             - 'trustdmp'
             - 'dcmodes'

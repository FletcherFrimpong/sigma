--- conflicted
+++ resolved
@@ -25,10 +25,6 @@
 detection:
     wmi_filter_to_consumer_binding:
         EventID: 5861
-<<<<<<< HEAD
-=======
-    keywords:
->>>>>>> fb1f04ec
         Message|contains:
             - 'ActiveScriptEventConsumer'
             - 'CommandLineEventConsumer'
@@ -36,7 +32,6 @@
         # - 'Binding EventFilter'  # too many false positive with HP Health Driver
     wmi_filter_registration:
         EventID: 5859
-<<<<<<< HEAD
     condition: (wmi_filter_to_consumer_binding) OR (wmi_filter_registration)
 ---
 logsource:
@@ -47,10 +42,4 @@
         EventID: 4662
         ObjectType: 'WMI Namespace'
         ObjectName|contains: 'subscription'
-    condition: wmi_subscription
-=======
-    condition: selection and keywords or selection2
-falsepositives:
-    - Unknown (data set is too small; further testing needed)
-level: medium
->>>>>>> fb1f04ec
+    condition: wmi_subscription
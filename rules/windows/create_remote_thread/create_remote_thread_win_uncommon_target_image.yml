--- conflicted
+++ resolved
@@ -9,11 +9,7 @@
     - https://blog.redbluepurple.io/offensive-research/bypassing-injection-detection
 author: Florian Roth (Nextron Systems)
 date: 2022/03/16
-<<<<<<< HEAD
 modified: 2023/07/13
-=======
-modified: 2023/07/05
->>>>>>> 62256b10
 tags:
     - attack.defense_evasion
     - attack.privilege_escalation
@@ -41,12 +37,6 @@
         StartFunction: 'EtwpNotificationThread'
     filter_optional_aurora_2:
         SourceImage|contains: 'unknown process'
-<<<<<<< HEAD
-    filter_optional_winzip:
-        SourceImage: 'C:\Program Files\WinZip\FAHWindow64.exe'
-        TargetImage: 'C:\Windows\explorer.exe'
-    condition: selection and not 1 of filter_optional_*
-=======
     filter_optional_vmtoolsd:
         SourceImage: 'C:\Program Files\VMware\VMware Tools\vmtoolsd.exe'
         StartFunction: 'GetCommandLineW'
@@ -60,11 +50,10 @@
         StartFunction:
             - 'LoadLibraryW'
             - 'FreeLibrary'
-    filter_main_spoolsv:
-        SourceImage: 'C:\Windows\System32\csrss.exe'
-        TargetImage: 'C:\Windows\System32\spoolsv.exe'
-    condition: selection and not 1 of filter_main_* and not 1 of filter_optional_*
->>>>>>> 62256b10
+    filter_optional_winzip:
+        SourceImage: 'C:\Program Files\WinZip\FAHWindow64.exe'
+        TargetImage: 'C:\Windows\explorer.exe'
+    condition: selection and not 1 of filter_optional_*
 falsepositives:
     - Unknown
 level: high
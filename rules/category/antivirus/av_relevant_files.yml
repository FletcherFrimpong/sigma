--- conflicted
+++ resolved
@@ -1,12 +1,7 @@
 title: Antivirus Relevant File Paths Alerts
 id: c9a88268-0047-4824-ba6e-4d81ce0b907c
-<<<<<<< HEAD
-status: experimental
-description: Detects an Antivirus alert in a highly relevant file path, file name or file extension
-=======
 status: test
 description: Detects an Antivirus alert in a highly relevant file path or with a relevant file name
->>>>>>> da521783
 references:
     - https://www.nextron-systems.com/?s=antivirus
 author: Florian Roth, Arnim Rupp
